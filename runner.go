--- conflicted
+++ resolved
@@ -1,7 +1,6 @@
 package sarah
 
 import (
-	"errors"
 	"fmt"
 	"github.com/oklahomer/go-sarah/log"
 	"github.com/oklahomer/go-sarah/worker"
@@ -12,12 +11,6 @@
 	"time"
 )
 
-var (
-	// ErrBotNotFound depicts an error that corresponding Bot is not registered to Runner.
-	// This is returned when Bot related operation is given, but corresponding Bot is not registered, or is not ready.
-	ErrBotNotFound = errors.New("Identifier, InputExample, MatchPattern, and (Configurable)Func must be set.")
-)
-
 type Config struct {
 	Worker           *worker.Config `json:"worker" yaml:"worker"`
 	PluginConfigRoot string         `json:"plugin_config_root" yaml:"plugin_config_root"`
@@ -40,31 +33,19 @@
 //
 // Developers can register desired number of Bot and Commands to create own bot experience.
 type Runner struct {
-<<<<<<< HEAD
 	config         *Config
 	bots           []Bot
 	scheduledTasks map[BotType][]ScheduledTask
-=======
-	config          *Config
-	bots            []Bot
-	alerters        []Alerter
-	scheduleUpdater map[BotType]func(ScheduledTask) error
->>>>>>> b2611869
+	alerters       []Alerter
 }
 
 // NewRunner creates and return new Runner instance.
 func NewRunner(config *Config) *Runner {
 	return &Runner{
-<<<<<<< HEAD
 		config:         config,
 		bots:           []Bot{},
 		scheduledTasks: make(map[BotType][]ScheduledTask),
-=======
-		config:          config,
-		bots:            []Bot{},
-		alerters:        []Alerter{},
-		scheduleUpdater: make(map[BotType]func(ScheduledTask) error),
->>>>>>> b2611869
+		alerters:       []Alerter{},
 	}
 }
 
@@ -73,7 +54,6 @@
 	runner.bots = append(runner.bots, bot)
 }
 
-<<<<<<< HEAD
 func (runner *Runner) RegisterScheduledTask(botType BotType, task ScheduledTask) {
 	tasks, ok := runner.scheduledTasks[botType]
 	if !ok {
@@ -81,10 +61,10 @@
 	}
 
 	runner.scheduledTasks[botType] = append(tasks, task)
-=======
+}
+
 func (runner *Runner) RegisterAlerter(alerter Alerter) {
 	runner.alerters = append(runner.alerters, alerter)
->>>>>>> b2611869
 }
 
 // Run starts Bot interaction.
